import { assert, assertEquals, assertThrows } from "./asserts.ts";
import {
  kw,
  NamedArgument,
  ProxiedPyObject,
  PyObject,
  python,
  PythonProxy,
} from "../mod.ts";

const { version, executable } = python.import("sys");
console.log("Python version:", version);
console.log("Executable:", executable);

Deno.test("python version", () => {
  assert(version.toString().match(/^\d+\.\d+\.\d+/));
});

Deno.test("types", async (t) => {
  await t.step("bool", () => {
    const value = python.bool(true);
    assertEquals(value.valueOf(), true);
  });

  await t.step("int", () => {
    const value = python.int(42);
    assertEquals(value.valueOf(), 42);
  });

  await t.step("float", () => {
    const value = python.float(42.0);
    assertEquals(value.valueOf(), 42.0);
  });

  await t.step("str", () => {
    const value = python.str("hello");
    assertEquals(value.valueOf(), "hello");

    const unicode = python.str("'中文'");
    assertEquals(unicode.valueOf(), "'中文'");
  });

  await t.step("list", () => {
    const value = python.list([1, 2, 3]);
    assertEquals(value.valueOf(), [1, 2, 3]);
  });

  await t.step("dict", () => {
    const value = python.dict({ a: 1, b: 2 });
    assertEquals(
      value.valueOf(),
      new Map([
        ["a", 1],
        ["b", 2],
      ]),
    );
  });

  await t.step("set", () => {
    let value = python.set([1, 2, 3]);
    assertEquals(value.valueOf(), new Set([1, 2, 3]));
    value = PyObject.from(new Set([1, 2, 3]));
    assertEquals(value.valueOf(), new Set([1, 2, 3]));
  });

  await t.step("tuple", () => {
    const value = python.tuple([1, 2, 3]);
    assertEquals(value.valueOf(), [1, 2, 3]);
  });
});

Deno.test("object", async (t) => {
  const { Person } = python.runModule(`
class Person:
  def __init__(self, name):
    self.name = name
`);
  const person = new Person("John");

  await t.step("get attr", () => {
    assertEquals(person.name.valueOf(), "John");
  });

  await t.step("set attr", () => {
    person.name = "Jane";
    assertEquals(person.name.valueOf(), "Jane");
  });

  await t.step("has attr", () => {
    assert("name" in person);
  });

  await t.step("dict item", () => {
    const dict = python.dict({ prop: "value" });
    assertEquals(dict.prop.valueOf(), "value");
  });

  await t.step("dict set item", () => {
    const dict = python.dict({ prop: "value" });
    dict.prop = "new value";
    assertEquals(dict.prop.valueOf(), "new value");
  });

  await t.step("dict has item", () => {
    const dict = python.dict({ prop: "value" });
    assert("prop" in dict);
  });

  await t.step("dict not has item", () => {
    const dict = python.dict({ prop: "value" });
    assert(!("prop2" in dict));
  });

  await t.step("list index", () => {
    const list = python.list([1, 2, 3]);
    assertEquals(list[0].valueOf(), 1);
  });

  await t.step("list set index", () => {
    const list = python.list([1, 2, 3]);
    list[0] = 42;
    assertEquals(list[0].valueOf(), 42);
  });

  await t.step("list iter", () => {
    const array = [1, 2, 3];
    const list = python.list(array);
    let i = 0;
    for (const v of list) {
      assertEquals(v.valueOf(), array[i]);
      i++;
    }
  });
});

Deno.test("named argument", async (t) => {
  await t.step("single named argument", () => {
    assertEquals(
      python
        .str("Hello, {name}!")
        .format(kw`name=${"world"}`)
        .valueOf(),
      "Hello, world!",
    );
  });

  await t.step(
    "combination of positional parameters and named argument",
    () => {
      const { Test } = python.runModule(`
class Test:
  def test(self, *args, **kwargs):
    return all([len(args) == 3, "name" in kwargs])
`);
      const t = new Test();

      const d = python.dict({ a: 1, b: 2 });
      const v = t.test(1, 2, new NamedArgument("name", "vampire"), d);
      assertEquals(v.valueOf(), true);
    },
  );
});

Deno.test("numpy", () => {
  const _np = python.import("numpy");
});

Deno.test("custom proxy", () => {
  const np = python.import("numpy");

  // We declare our own PythonProxy wrapper
  const CustomProxy = class implements PythonProxy {
    public readonly [ProxiedPyObject]: PyObject;

    constructor(array: PythonProxy) {
      this[ProxiedPyObject] = array[ProxiedPyObject];
    }
  };

  // Wrap the result in our custom wrapper
  const arr = new CustomProxy(np.array([1, 2, 3]));

  // Then, we use the wrapped proxy as if it were an original PyObject
  assertEquals(np.add(arr, 2).tolist().valueOf(), [3, 4, 5]);
});

Deno.test("slice", async (t) => {
  await t.step("get", () => {
    const list = python.list([1, 2, 3, 4, 5, 6, 7, 8, 9]);
    assertEquals(list["1:"].valueOf(), [2, 3, 4, 5, 6, 7, 8, 9]);
    assertEquals(list["1:2"].valueOf(), [2]);
    assertEquals(list[":2"].valueOf(), [1, 2]);
    assertEquals(list[":2:"].valueOf(), [1, 2]);
    assertEquals(list["0:3:2"].valueOf(), [1, 3]);
    assertEquals(list["-2:"].valueOf(), [8, 9]);
    assertEquals(list["::2"].valueOf(), [1, 3, 5, 7, 9]);
  });

  await t.step("set", () => {
    const np = python.import("numpy");
    let list = np.array([1, 2, 3, 4, 5, 6, 7, 8, 9]);
    list["1:"] = -5;
    assertEquals(list.tolist().valueOf(), [1, -5, -5, -5, -5, -5, -5, -5, -5]);

    list = np.array([1, 2, 3, 4, 5, 6, 7, 8, 9]);
    list["1::3"] = -5;
    assertEquals(list.tolist().valueOf(), [1, -5, 3, 4, -5, 6, 7, -5, 9]);

    list = np.array([1, 2, 3, 4, 5, 6, 7, 8, 9]);
    list["1:2:3"] = -5;
    assertEquals(list.tolist().valueOf(), [1, -5, 3, 4, 5, 6, 7, 8, 9]);
  });
});

Deno.test("slice list", async (t) => {
  const np = python.import("numpy");

  await t.step("get", () => {
    const array = np.array([
      [1, 2, 3],
      [4, 5, 6],
      [7, 8, 9],
    ]);
    assertEquals(array["0, :"].tolist().valueOf(), [1, 2, 3]);
    assertEquals(array["1:, ::2"].tolist().valueOf(), [
      [4, 6],
      [7, 9],
    ]);
    assertEquals(array["1:, 0"].tolist().valueOf(), [4, 7]);
  });

  await t.step("set", () => {
    const array = np.arange(15).reshape(3, 5);
    array["1:, ::2"] = -99;
    assertEquals(array.tolist().valueOf(), [
      [0, 1, 2, 3, 4],
      [-99, 6, -99, 8, -99],
      [-99, 11, -99, 13, -99],
    ]);
  });

  await t.step("whitespaces", () => {
    const array = np.array([
      [1, 2, 3],
      [4, 5, 6],
      [7, 8, 9],
    ]);
    assertEquals(array[" 1  :  , : :  2         "].tolist().valueOf(), [
      [4, 6],
      [7, 9],
    ]);
  });

  await t.step("3d slicing", () => {
    const a3 = np.array([[[10, 11, 12], [13, 14, 15], [16, 17, 18]], [
      [20, 21, 22],
      [23, 24, 25],
      [26, 27, 28],
    ], [[30, 31, 32], [33, 34, 35], [36, 37, 38]]]);

    assertEquals(a3["0, :, 1"].tolist().valueOf(), [11, 14, 17]);
  });

  await t.step("ellipsis", () => {
    const a4 = np.arange(16).reshape(2, 2, 2, 2);

    assertEquals(a4["1, ..., 1"].tolist().valueOf(), [[9, 11], [13, 15]]);
  });
});

Deno.test("async", () => {
  const { test } = python.runModule(
    `
async def test():
  return "ok"
  `,
    "async_test.py",
  );
  const aio = python.import("asyncio");
  assertEquals(aio.run(test()).valueOf(), "ok");
});

Deno.test("callback", () => {
  const { call } = python.runModule(
    `
def call(cb):
  return cb(61, reduce=1) + 1
  `,
    "cb_test.py",
  );
  const cb = python.callback((kw: { reduce: number }, num: number) => {
    return num - kw.reduce + 8;
  });
  assertEquals(
    call(cb).valueOf(),
    69,
  );
  cb.destroy();
});

Deno.test("callback returns void", () => {
  const { call } = python.runModule(
    `
def call(cb):
  cb()
  `,
    "cb_test.py",
  );
  const cb = python.callback(() => {
    // return void
  });
  call(cb);
  cb.destroy();
});

Deno.test("exceptions", async (t) => {
  await t.step("simple exception", () => {
    assertThrows(() => python.runModule("1 / 0"));
  });

  await t.step("exception with traceback", () => {
    const np = python.import("numpy");
    const array = np.zeros([2, 3, 4]);
    assertThrows(() => array.shape = [3, 6]);
  });
});

<<<<<<< HEAD
Deno.test("instance method", () => {
  const { A } = python.runModule(
    `
class A:
  def b(self):
    return 4
  `,
    "cb_test.py",
  );

  const [m, cb] = python.instanceMethod((_args, self) => {
    return self.b();
  });
  // Modifying PyObject modifes A
  PyObject.from(A).setAttr("a", m);

  assertEquals(new A().a.call().valueOf(), 4);
  cb.destroy();
=======
Deno.test("callbacks have signature", async (t) => {
  const inspect = python.import("inspect");

  await t.step("empty arguments", () => {
    const fn = python.callback(() => {});
    assertEquals(inspect.signature(fn).toString(), "()");
    fn.destroy();
  });

  await t.step("with no arguments", () => {
    const fn = python.callback((_f, _b, _c) => {});
    assertEquals(inspect.signature(fn).toString(), "(a, b, c)");
    fn.destroy();
  });
>>>>>>> 22ef420b
});<|MERGE_RESOLUTION|>--- conflicted
+++ resolved
@@ -325,7 +325,6 @@
   });
 });
 
-<<<<<<< HEAD
 Deno.test("instance method", () => {
   const { A } = python.runModule(
     `
@@ -344,7 +343,8 @@
 
   assertEquals(new A().a.call().valueOf(), 4);
   cb.destroy();
-=======
+});
+
 Deno.test("callbacks have signature", async (t) => {
   const inspect = python.import("inspect");
 
@@ -359,5 +359,4 @@
     assertEquals(inspect.signature(fn).toString(), "(a, b, c)");
     fn.destroy();
   });
->>>>>>> 22ef420b
 });