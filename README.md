--- conflicted
+++ resolved
@@ -5,27 +5,15 @@
 [![checks](https://github.com/denosaurs/deno_python/actions/workflows/checks.yml/badge.svg)](https://github.com/denosaurs/deno_python/actions/workflows/checks.yml)
 [![License](https://img.shields.io/github/license/denosaurs/deno_python)](https://github.com/denosaurs/deno_python/blob/master/LICENSE)
 
-<<<<<<< HEAD
 This module provides a seamless integration between JavaScript (Deno/Bun) and
 Python by integrating with the
 [Python/C API](https://docs.python.org/3/c-api/index.html). It acts as a bridge
 between the two languages, enabling you to pass data and execute python code
 from within your JS applications. This enables access to the large and wonderful
 [python ecosystem](https://pypi.org/) while remaining native (unlike a runtime
-like the wondeful [pyodide](https://github.com/pyodide/pyodide) which is
+like the wonderful [pyodide](https://github.com/pyodide/pyodide) which is
 compiled to wasm, sandboxed and may not work with all python packages) and
 simply using the existing python installation.
-=======
-This module provides a seamless integration between deno and python by
-integrating with the [Python/C API](https://docs.python.org/3/c-api/index.html).
-It acts as a bridge between the two languages, enabling you to pass data and
-execute python code from within your deno applications. This enables access to
-the large and wonderful [python ecosystem](https://pypi.org/) while remaining
-native (unlike a runtime like the wonderful
-[pyodide](https://github.com/pyodide/pyodide) which is compiled to wasm,
-sandboxed and may not work with all python packages) and simply using the
-existing python installation.
->>>>>>> b8879164
 
 ## Example
 
